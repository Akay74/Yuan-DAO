// SPDX-License-Identifier: MIT
pragma solidity =0.8.17;

import "@openzeppelin/contracts/utils/introspection/ERC165Checker.sol";
import "@openzeppelin/contracts/token/ERC20/utils/SafeERC20.sol";
import "@openzeppelin/contracts/utils/introspection/ERC165.sol";
import "@openzeppelin/contracts/utils/cryptography/ECDSA.sol";
import "@openzeppelin/contracts/utils/cryptography/EIP712.sol";
import "contracts/Marketplace/interface/IMarketplace.sol";
import "@openzeppelin/contracts/access/AccessControl.sol";
import "@openzeppelin/contracts/utils/Context.sol";
import "contracts/Token//interface/IToken.sol";
import "contracts/Asset/interface/IAsset.sol";

/**
 * @title The common marketplace for the assets
 * @author Polytrade.Finance
 * @dev Implementation of all assets trading operations
 */
contract Marketplace is Context, ERC165, EIP712, AccessControl, IMarketplace {
    using SafeERC20 for IToken;
    using ERC165Checker for address;

    uint256 private _initialFee;
    uint256 private _buyingFee;

    IAsset private immutable _assetCollection;
    IToken private immutable _stableToken;

    address private _treasuryWallet;
    address private _feeWallet;

    mapping(address => uint256) private _currentNonce;

    // solhint-disable-next-line var-name-mixedcase
    bytes32 private constant _OFFER_TYPEHASH =
        keccak256(
            abi.encodePacked(
                "CounterOffer(",
                "address owner,",
                "address offeror,",
                "uint256 offerPrice,",
                "uint256 assetId,",
                "uint256 nonce,",
                "uint256 deadline",
                ")"
            )
        );
    bytes4 private constant _ASSET_INTERFACE_ID = type(IAsset).interfaceId;

    /**
     * @dev Constructor for the main Marketplace
     * @param assetCollection_, Address of the asset Collection used in the marketplace
     * @param tokenAddress_, Address of the ERC20 token address
     * @param treasuryWallet_, Address of the treasury wallet
     * @param feeWallet_, Address of the fee wallet
     */
    constructor(
        address assetCollection_,
        address tokenAddress_,
        address treasuryWallet_,
        address feeWallet_
    ) EIP712("Polytrade", "2.1") {
        if (!assetCollection_.supportsInterface(_ASSET_INTERFACE_ID)) {
            revert UnsupportedInterface();
        }
        require(tokenAddress_ != address(0), "Invalid address");

        _assetCollection = IAsset(assetCollection_);
        _stableToken = IToken(tokenAddress_);

        _setTreasuryWallet(treasuryWallet_);
        _setFeeWallet(feeWallet_);

        _grantRole(DEFAULT_ADMIN_ROLE, _msgSender());
    }

    /**
     * @dev See {IMarketplace-createAsset}.
     */
    function createAsset(
        address owner,
        uint256 mainId,
        uint256 price,
        uint256 apr,
        uint256 dueDate
    ) external onlyRole(DEFAULT_ADMIN_ROLE) {
        _assetCollection.createAsset(owner, mainId, price, apr, dueDate);
    }

    /**
     * @dev See {IMarketplace-batchCreateAsset}.
     */
    function batchCreateAsset(
        address[] calldata owners,
        uint256[] calldata mainIds,
        uint256[] calldata prices,
        uint256[] calldata aprs,
        uint256[] calldata dueDates
    ) external onlyRole(DEFAULT_ADMIN_ROLE) {
        require(
            owners.length == mainIds.length &&
                owners.length == prices.length &&
                owners.length == dueDates.length &&
                owners.length == aprs.length,
            "No array parity"
        );

        for (uint256 i = 0; i < mainIds.length; ) {
            _assetCollection.createAsset(
                owners[i],
                mainIds[i],
                prices[i],
                aprs[i],
                dueDates[i]
            );

            unchecked {
                ++i;
            }
        }
    }

    /**
     * @dev See {IMarketplace-settleAsset}.
     */
    function settleAsset(
        uint256 assetId
    ) external onlyRole(DEFAULT_ADMIN_ROLE) {
        address owner = _assetCollection.getAssetInfo(assetId).owner;
        require(owner != address(0), "Invalid asset id");
        _claimReward(assetId);

        _stableToken.safeTransferFrom(
            _treasuryWallet,
            owner,
            _assetCollection.settleAsset(assetId)
        );

        emit AssetSettled(owner, assetId);
    }

    /**
     * @dev See {IMarketplace-relist}.
     */
    function relist(uint256 assetId, uint256 salePrice) external {
        require(
            _assetCollection.getAssetInfo(assetId).owner == _msgSender(),
            "You are not the owner"
        );

        _assetCollection.relist(assetId, salePrice);

        emit AssetRelisted(assetId, salePrice);
    }

    /**
     * @dev See {IMarketplace-counterOffer}.
     */
    function counterOffer(
        address owner,
        address offeror,
        uint256 offerPrice,
        uint256 assetId,
        uint256 deadline,
        uint8 v,
        bytes32 r,
        bytes32 s
    ) external {
        require(block.timestamp <= deadline, "Offer expired");
        require(
            owner == _assetCollection.getAssetInfo(assetId).owner,
            "Signer is not the owner"
        );
        require(offeror == _msgSender(), "You are not the offeror");

        bytes32 offerHash = keccak256(
            abi.encode(
                _OFFER_TYPEHASH,
                owner,
                offeror,
                offerPrice,
                assetId,
                _useNonce(owner),
                deadline
            )
        );

        bytes32 hash = _hashTypedDataV4(offerHash);
        address signer = ECDSA.recover(hash, v, r, s);

        require(signer == owner, "Invalid signature");
        _buy(assetId, offerPrice);
    }

    /**
     * @dev See {IMarketplace-buy}.
     */
    function buy(uint256 assetId) external {
        _buy(assetId, _assetCollection.getAssetInfo(assetId).salePrice);
    }

    /**
     * @dev See {IMarketplace-batchBuy}.
     */
    function batchBuy(uint256[] calldata assetIds) external {
        for (uint256 i = 0; i < assetIds.length; ) {
            _buy(
                assetIds[i],
                _assetCollection.getAssetInfo(assetIds[i]).salePrice
            );

            unchecked {
                ++i;
            }
        }
    }

    /**
     * @dev See {IMarketplace-claimReward}.
     */
    function claimReward(uint256 assetId) external {
        require(
            _assetCollection.getAssetInfo(assetId).lastClaimDate != 0,
            "Asset not bought yet"
        );
        require(
            _assetCollection.getAssetInfo(assetId).owner == _msgSender(),
            "You are not the owner"
        );
        _claimReward(assetId);
    }

    /**
     * @dev See {IMarketplace-setInitialFee}.
     */
    function setInitialFee(
        uint256 initialFee_
    ) external onlyRole(DEFAULT_ADMIN_ROLE) {
        uint256 oldFee = _initialFee;
        _initialFee = initialFee_;

        emit InitialFeeSet(oldFee, _initialFee);
    }

    /**
     * @dev See {IMarketplace-setBuyingFee}.
     */
    function setBuyingFee(
        uint256 buyingFee_
    ) external onlyRole(DEFAULT_ADMIN_ROLE) {
        uint256 oldFee = _buyingFee;
        _buyingFee = buyingFee_;

        emit BuyingFeeSet(oldFee, _buyingFee);
    }

    /**
     * @dev See {IMarketplace-setTreasuryWallet}.
     */
    function setTreasuryWallet(
        address newTreasuryWallet
    ) external onlyRole(DEFAULT_ADMIN_ROLE) {
        _setTreasuryWallet(newTreasuryWallet);
    }

    /**
     * @dev See {IMarketplace-setFeeWallet}.
     */
    function setFeeWallet(
        address newFeeWallet
    ) external onlyRole(DEFAULT_ADMIN_ROLE) {
        _setFeeWallet(newFeeWallet);
    }

    /**
     * @dev See {IMarketplace-getAssetCollection}.
     */
    function getAssetCollection() external view returns (address) {
        return address(_assetCollection);
    }

    /**
     * @dev See {IMarketplace-getStableToken}.
     */
    function getStableToken() external view returns (address) {
        return address(_stableToken);
    }

    /**
     * @dev See {IMarketplace-getTreasuryWallet}.
     */
    function getTreasuryWallet() external view returns (address) {
        return address(_treasuryWallet);
    }

    /**
     * @dev See {IMarketplace-getFeeWallet}.
     */
    function getFeeWallet() external view returns (address) {
        return address(_feeWallet);
    }

    /**
<<<<<<< HEAD
     * @dev See {IMarketplace-DOMAIN_SEPARATOR}.
     */
    // solhint-disable-next-line func-name-mixedcase
    function DOMAIN_SEPARATOR() external view virtual returns (bytes32) {
        return _domainSeparatorV4();
    }

    /**
     * @dev See {IMarketplace-nonces}.
     */
    function nonces(address owner) external view virtual returns (uint256) {
        return _currentNonce[owner];
=======
     * @dev See {IMarketplace-getInitialFee}.
     */
    function getInitialFee() external view returns (uint256) {
        return _initialFee;
    }

    /**
     * @dev See {IMarketplace-getBuyingFee}.
     */
    function getBuyingFee() external view returns (uint256) {
        return _buyingFee;
>>>>>>> 7fc6fd5b
    }

    /**
     * @dev See {IERC165-supportsInterface}.
     */
    function supportsInterface(
        bytes4 interfaceId
    ) public view virtual override(ERC165, AccessControl) returns (bool) {
        return
            interfaceId == type(IMarketplace).interfaceId ||
            super.supportsInterface(interfaceId);
    }

    /**
     * @dev "Consume a nonce": return the current value and increment
     */
    function _useNonce(
        address owner
    ) internal virtual returns (uint256 current) {
        current = _currentNonce[owner];
        _currentNonce[owner]++;
    }

    /**
     * @dev Allows to set a new treasury wallet address where funds will be allocated.
     * @dev Wallet can be EOA or multisig
     * @param newTreasuryWallet, Address of the new treasury wallet
     */
    function _setTreasuryWallet(address newTreasuryWallet) private {
        require(newTreasuryWallet != address(0), "Invalid wallet address");

        address oldTreasuryWallet = address(_treasuryWallet);
        _treasuryWallet = newTreasuryWallet;

        emit TreasuryWalletSet(oldTreasuryWallet, newTreasuryWallet);
    }

    /**
     * @notice Allows to set a new address for the fee wallet.
     * @dev Wallet can be EOA or multisig
     * @param newFeeWallet, Address of the new fee wallet
     */
    function _setFeeWallet(address newFeeWallet) private {
        require(newFeeWallet != address(0), "Invalid wallet address");

        address oldFeeWallet = address(_feeWallet);
        _feeWallet = newFeeWallet;

        emit FeeWalletSet(oldFeeWallet, newFeeWallet);
    }

    /**
     * @dev Transfers asset to buyer and transfer the price to treasury wallet
     * @param assetId, unique identifier of the asset
     */
    function _claimReward(uint256 assetId) private {
        address owner = _assetCollection.getAssetInfo(assetId).owner;
        uint256 reward = _assetCollection.updateClaim(assetId);

        _stableToken.safeTransferFrom(_treasuryWallet, owner, reward);

        emit RewardsClaimed(owner, reward);
    }

    /**
     * @dev Safe transfer asset to buyer and transfer the price to treasury wallet
     * @dev Transfer buying fee or initial fee to fee wallet based on asset status
     * @param assetId, unique identifier of the asset
     */
    function _buy(uint256 assetId, uint256 salePrice) private {
        require(
            _assetCollection.getAssetInfo(assetId).salePrice != 0,
            "Asset is not listed"
        );
        uint256 lastClaimDate = _assetCollection
            .getAssetInfo(assetId)
            .lastClaimDate;
        address owner = _assetCollection.getAssetInfo(assetId).owner;
        uint256 fee = lastClaimDate != 0 ? _buyingFee : _initialFee;
        address receiver = lastClaimDate != 0 ? owner : _treasuryWallet;
<<<<<<< HEAD

        fee = (salePrice * fee) / 1e4;
=======
        fee = (price * fee) / 1e4;
>>>>>>> 7fc6fd5b

        if (lastClaimDate == 0) _assetCollection.updateClaim(assetId);

        _assetCollection.safeTransferFrom(
            owner,
            _msgSender(),
            assetId,
            1,
            1,
            ""
        );

        _stableToken.safeTransferFrom(_msgSender(), receiver, salePrice);
        _stableToken.safeTransferFrom(_msgSender(), _feeWallet, fee);

        emit AssetBought(owner, _msgSender(), assetId);
    }
}<|MERGE_RESOLUTION|>--- conflicted
+++ resolved
@@ -302,7 +302,6 @@
     }
 
     /**
-<<<<<<< HEAD
      * @dev See {IMarketplace-DOMAIN_SEPARATOR}.
      */
     // solhint-disable-next-line func-name-mixedcase
@@ -315,9 +314,8 @@
      */
     function nonces(address owner) external view virtual returns (uint256) {
         return _currentNonce[owner];
-=======
-     * @dev See {IMarketplace-getInitialFee}.
-     */
+    }
+
     function getInitialFee() external view returns (uint256) {
         return _initialFee;
     }
@@ -327,7 +325,6 @@
      */
     function getBuyingFee() external view returns (uint256) {
         return _buyingFee;
->>>>>>> 7fc6fd5b
     }
 
     /**
@@ -408,12 +405,8 @@
         address owner = _assetCollection.getAssetInfo(assetId).owner;
         uint256 fee = lastClaimDate != 0 ? _buyingFee : _initialFee;
         address receiver = lastClaimDate != 0 ? owner : _treasuryWallet;
-<<<<<<< HEAD
 
         fee = (salePrice * fee) / 1e4;
-=======
-        fee = (price * fee) / 1e4;
->>>>>>> 7fc6fd5b
 
         if (lastClaimDate == 0) _assetCollection.updateClaim(assetId);
 

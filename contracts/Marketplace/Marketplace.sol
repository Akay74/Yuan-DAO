// SPDX-License-Identifier: MIT
pragma solidity =0.8.17;

import "@openzeppelin/contracts/utils/introspection/ERC165Checker.sol";
import "@openzeppelin/contracts/token/ERC20/utils/SafeERC20.sol";
import "@openzeppelin/contracts/utils/introspection/ERC165.sol";
import "@openzeppelin/contracts/utils/cryptography/ECDSA.sol";
import "@openzeppelin/contracts/utils/cryptography/EIP712.sol";
import "contracts/Marketplace/interface/IMarketplace.sol";
import "@openzeppelin/contracts/access/AccessControl.sol";
import "@openzeppelin/contracts/utils/Context.sol";
import "contracts/Token//interface/IToken.sol";
import "contracts/Asset/interface/IAsset.sol";

/**
 * @title The common marketplace for the assets
 * @author Polytrade.Finance
 * @dev Implementation of all assets trading operations
 */
contract Marketplace is Context, ERC165, EIP712, AccessControl, IMarketplace {
    using SafeERC20 for IToken;
    using ERC165Checker for address;

    uint256 private _initialFee;
    uint256 private _buyingFee;

    IAsset private immutable _assetCollection;
    IToken private immutable _stableToken;

    address private _treasuryWallet;
    address private _feeWallet;

    mapping(address => uint256) private _currentNonce;

    // solhint-disable-next-line var-name-mixedcase
    bytes32 private constant _OFFER_TYPEHASH =
        keccak256(
            abi.encodePacked(
                "CounterOffer(",
                "address owner,",
                "address offeror,",
                "uint256 offerPrice,",
                "uint256 assetId,",
                "uint256 nonce,",
                "uint256 deadline",
                ")"
            )
        );
    bytes4 private constant _ASSET_INTERFACE_ID = type(IAsset).interfaceId;

    /**
     * @dev Constructor for the main Marketplace
     * @param assetCollection_, Address of the asset Collection used in the marketplace
     * @param tokenAddress_, Address of the ERC20 token address
     * @param treasuryWallet_, Address of the treasury wallet
     * @param feeWallet_, Address of the fee wallet
     */
    constructor(
        address assetCollection_,
        address tokenAddress_,
        address treasuryWallet_,
        address feeWallet_
    ) EIP712("Polytrade", "2.1") {
        if (!assetCollection_.supportsInterface(_ASSET_INTERFACE_ID)) {
            revert UnsupportedInterface();
        }
        require(tokenAddress_ != address(0), "Invalid address");

        _assetCollection = IAsset(assetCollection_);
        _stableToken = IToken(tokenAddress_);

        _setTreasuryWallet(treasuryWallet_);
        _setFeeWallet(feeWallet_);

        _grantRole(DEFAULT_ADMIN_ROLE, _msgSender());
    }

    /**
     * @dev See {IMarketplace-createAsset}.
     */
    function createAsset(
        address owner,
        uint256 mainId,
        uint256 price,
        uint256 apr,
        uint256 dueDate
    ) external onlyRole(DEFAULT_ADMIN_ROLE) {
        _assetCollection.createAsset(owner, mainId, price, apr, dueDate);
    }

    /**
     * @dev See {IMarketplace-batchCreateAsset}.
     */
    function batchCreateAsset(
        address[] calldata owners,
        uint256[] calldata mainIds,
        uint256[] calldata prices,
        uint256[] calldata aprs,
        uint256[] calldata dueDates
    ) external onlyRole(DEFAULT_ADMIN_ROLE) {
        uint256 length = mainIds.length;
        require(
            owners.length == length &&
                length == prices.length &&
                length == dueDates.length &&
                length == aprs.length,
            "No array parity"
        );

        for (uint256 i = 0; i < length; ) {
            _assetCollection.createAsset(
                owners[i],
                mainIds[i],
                prices[i],
                aprs[i],
                dueDates[i]
            );

            unchecked {
                ++i;
            }
        }
    }

    /**
     * @dev See {IMarketplace-settleAsset}.
     */
    function settleAsset(
        uint256 assetId
    ) external onlyRole(DEFAULT_ADMIN_ROLE) {
        address owner = _assetCollection.getAssetInfo(assetId).owner;
        require(owner != address(0), "Invalid asset id");
        _claimReward(assetId);

        _stableToken.safeTransferFrom(
            _treasuryWallet,
            owner,
            _assetCollection.settleAsset(assetId)
        );

        emit AssetSettled(owner, assetId);
    }

    /**
     * @dev See {IMarketplace-relist}.
     */
    function relist(uint256 assetId, uint256 salePrice) external {
        require(
            _assetCollection.getAssetInfo(assetId).owner == _msgSender(),
            "You are not the owner"
        );

        _assetCollection.relist(assetId, salePrice);

        emit AssetRelisted(assetId, salePrice);
    }

    /**
     * @dev See {IMarketplace-counterOffer}.
     */
    function counterOffer(
        address owner,
        address offeror,
        uint256 offerPrice,
        uint256 assetId,
        uint256 deadline,
        uint8 v,
        bytes32 r,
        bytes32 s
    ) external {
        require(block.timestamp <= deadline, "Offer expired");
        require(
            owner == _assetCollection.getAssetInfo(assetId).owner,
            "Signer is not the owner"
        );
        require(offeror == _msgSender(), "You are not the offeror");

        bytes32 offerHash = keccak256(
            abi.encode(
                _OFFER_TYPEHASH,
                owner,
                offeror,
                offerPrice,
                assetId,
                _useNonce(owner),
                deadline
            )
        );

        bytes32 hash = _hashTypedDataV4(offerHash);
        address signer = ECDSA.recover(hash, v, r, s);

        require(signer == owner, "Invalid signature");
        _buy(assetId, offerPrice);
    }

    /**
     * @dev See {IMarketplace-buy}.
     */
    function buy(uint256 assetId) external {
        _buy(assetId, _assetCollection.getAssetInfo(assetId).salePrice);
    }

    /**
     * @dev See {IMarketplace-batchBuy}.
     */
    function batchBuy(uint256[] calldata assetIds) external {
<<<<<<< HEAD
        for (uint256 i = 0; i < assetIds.length; ) {
            _buy(
                assetIds[i],
                _assetCollection.getAssetInfo(assetIds[i]).salePrice
            );
=======
        uint256 length = assetIds.length;
        for (uint256 i = 0; i < length; ) {
            _buy(assetIds[i]);
>>>>>>> a54d1411

            unchecked {
                ++i;
            }
        }
    }

    /**
     * @dev See {IMarketplace-claimReward}.
     */
    function claimReward(uint256 assetId) external {
        require(
            _assetCollection.getAssetInfo(assetId).lastClaimDate != 0,
            "Asset not bought yet"
        );
        require(
            _assetCollection.getAssetInfo(assetId).owner == _msgSender(),
            "You are not the owner"
        );
        _claimReward(assetId);
    }

    /**
     * @dev See {IMarketplace-setInitialFee}.
     */
    function setInitialFee(
        uint256 initialFee_
    ) external onlyRole(DEFAULT_ADMIN_ROLE) {
        uint256 oldFee = _initialFee;
        _initialFee = initialFee_;

        emit InitialFeeSet(oldFee, _initialFee);
    }

    /**
     * @dev See {IMarketplace-setBuyingFee}.
     */
    function setBuyingFee(
        uint256 buyingFee_
    ) external onlyRole(DEFAULT_ADMIN_ROLE) {
        uint256 oldFee = _buyingFee;
        _buyingFee = buyingFee_;

        emit BuyingFeeSet(oldFee, _buyingFee);
    }

    /**
     * @dev See {IMarketplace-setTreasuryWallet}.
     */
    function setTreasuryWallet(
        address newTreasuryWallet
    ) external onlyRole(DEFAULT_ADMIN_ROLE) {
        _setTreasuryWallet(newTreasuryWallet);
    }

    /**
     * @dev See {IMarketplace-setFeeWallet}.
     */
    function setFeeWallet(
        address newFeeWallet
    ) external onlyRole(DEFAULT_ADMIN_ROLE) {
        _setFeeWallet(newFeeWallet);
    }

    /**
     * @dev See {IMarketplace-getAssetCollection}.
     */
    function getAssetCollection() external view returns (address) {
        return address(_assetCollection);
    }

    /**
     * @dev See {IMarketplace-getStableToken}.
     */
    function getStableToken() external view returns (address) {
        return address(_stableToken);
    }

    /**
     * @dev See {IMarketplace-getTreasuryWallet}.
     */
    function getTreasuryWallet() external view returns (address) {
        return address(_treasuryWallet);
    }

    /**
     * @dev See {IMarketplace-getFeeWallet}.
     */
    function getFeeWallet() external view returns (address) {
        return address(_feeWallet);
    }

    /**
     * @dev See {IMarketplace-DOMAIN_SEPARATOR}.
     */
    // solhint-disable-next-line func-name-mixedcase
    function DOMAIN_SEPARATOR() external view virtual returns (bytes32) {
        return _domainSeparatorV4();
    }

    /**
     * @dev See {IMarketplace-nonces}.
     */
    function nonces(address owner) external view virtual returns (uint256) {
        return _currentNonce[owner];
    }

    function getInitialFee() external view returns (uint256) {
        return _initialFee;
    }

    /**
     * @dev See {IMarketplace-getBuyingFee}.
     */
    function getBuyingFee() external view returns (uint256) {
        return _buyingFee;
    }

    /**
     * @dev See {IERC165-supportsInterface}.
     */
    function supportsInterface(
        bytes4 interfaceId
    ) public view virtual override(ERC165, AccessControl) returns (bool) {
        return
            interfaceId == type(IMarketplace).interfaceId ||
            super.supportsInterface(interfaceId);
    }

    /**
     * @dev "Consume a nonce": return the current value and increment
     */
    function _useNonce(
        address owner
    ) internal virtual returns (uint256 current) {
        current = _currentNonce[owner];
        _currentNonce[owner]++;
    }

    /**
     * @dev Allows to set a new treasury wallet address where funds will be allocated.
     * @dev Wallet can be EOA or multisig
     * @param newTreasuryWallet, Address of the new treasury wallet
     */
    function _setTreasuryWallet(address newTreasuryWallet) private {
        require(newTreasuryWallet != address(0), "Invalid wallet address");

        address oldTreasuryWallet = address(_treasuryWallet);
        _treasuryWallet = newTreasuryWallet;

        emit TreasuryWalletSet(oldTreasuryWallet, newTreasuryWallet);
    }

    /**
     * @notice Allows to set a new address for the fee wallet.
     * @dev Wallet can be EOA or multisig
     * @param newFeeWallet, Address of the new fee wallet
     */
    function _setFeeWallet(address newFeeWallet) private {
        require(newFeeWallet != address(0), "Invalid wallet address");

        address oldFeeWallet = address(_feeWallet);
        _feeWallet = newFeeWallet;

        emit FeeWalletSet(oldFeeWallet, newFeeWallet);
    }

    /**
     * @dev Transfers asset to buyer and transfer the price to treasury wallet
     * @param assetId, unique identifier of the asset
     */
    function _claimReward(uint256 assetId) private {
        address owner = _assetCollection.getAssetInfo(assetId).owner;
        uint256 reward = _assetCollection.updateClaim(assetId);

        _stableToken.safeTransferFrom(_treasuryWallet, owner, reward);

        emit RewardsClaimed(owner, reward);
    }

    /**
     * @dev Safe transfer asset to buyer and transfer the price to treasury wallet
     * @dev Transfer buying fee or initial fee to fee wallet based on asset status
     * @param assetId, unique identifier of the asset
     */
    function _buy(uint256 assetId, uint256 salePrice) private {
        require(
            _assetCollection.getAssetInfo(assetId).salePrice != 0,
            "Asset is not listed"
        );
        uint256 lastClaimDate = _assetCollection
            .getAssetInfo(assetId)
            .lastClaimDate;
        address owner = _assetCollection.getAssetInfo(assetId).owner;
        uint256 fee = lastClaimDate != 0 ? _buyingFee : _initialFee;
        address receiver = lastClaimDate != 0 ? owner : _treasuryWallet;

        fee = (salePrice * fee) / 1e4;

        if (lastClaimDate == 0) _assetCollection.updateClaim(assetId);

        _assetCollection.safeTransferFrom(
            owner,
            _msgSender(),
            assetId,
            1,
            1,
            ""
        );

        _stableToken.safeTransferFrom(_msgSender(), receiver, salePrice);
        _stableToken.safeTransferFrom(_msgSender(), _feeWallet, fee);

        emit AssetBought(owner, _msgSender(), assetId);
    }
}<|MERGE_RESOLUTION|>--- conflicted
+++ resolved
@@ -205,17 +205,12 @@
      * @dev See {IMarketplace-batchBuy}.
      */
     function batchBuy(uint256[] calldata assetIds) external {
-<<<<<<< HEAD
-        for (uint256 i = 0; i < assetIds.length; ) {
+        uint256 length = assetIds.length;
+        for (uint256 i = 0; i < length; ) {
             _buy(
                 assetIds[i],
                 _assetCollection.getAssetInfo(assetIds[i]).salePrice
             );
-=======
-        uint256 length = assetIds.length;
-        for (uint256 i = 0; i < length; ) {
-            _buy(assetIds[i]);
->>>>>>> a54d1411
 
             unchecked {
                 ++i;

// SPDX-License-Identifier: MIT
pragma solidity =0.8.17;

/**
 * @title The main interface to define the main marketplace
 * @author Polytrade.Finance
 * @dev Collection of all procedures related to the marketplace
 */
interface IMarketplace {
    /**
     * @dev Emitted when new `Treasury Wallet` has been set
     * @param oldTreasuryWallet, Address of the old treasury wallet
     * @param newTreasuryWallet, Address of the new treasury wallet
     */
    event TreasuryWalletSet(
        address oldTreasuryWallet,
        address newTreasuryWallet
    );

    /**
     * @dev Emitted when new `Fee Wallet` has been set
     * @param oldFeeWallet, Address of the old fee wallet
     * @param newFeeWallet, Address of the new fee wallet
     */
    event FeeWalletSet(address oldFeeWallet, address newFeeWallet);

    /**
     * @dev Emitted when new rewards claimed by current owner
     * @param receiver, Address of reward receiver
     * @param reward, Amount of rewards received
     */
    event RewardsClaimed(address indexed receiver, uint256 reward);

    /**
     * @dev Emitted when asset owner changes
     * @param oldOwner, Address of the previous owner
     * @param newOwner, Address of the new owner
     * @param id, idof the bought asset
     */
    event AssetBought(
        address indexed oldOwner,
        address indexed newOwner,
        uint256 id
    );

    /**
     * @dev Emitted when a new initial fee set
     * @dev initial fee applies to the first buy
     * @param oldFee, old initial fee percentage
     * @param newFee, old initial fee percentage
     */
    event InitialFeeSet(uint256 oldFee, uint256 newFee);

    /**
     * @dev Emitted when a new buying fee set
     * @dev buying fee applies to the all buyings instead of first one
     * @param oldFee, old buying fee percentage
     * @param newFee, old buying fee percentage
     */
    event BuyingFeeSet(uint256 oldFee, uint256 newFee);

    /**
     * @dev Emitted when an asset is settled
     * @param owner, address of the asset owner
     * @param assetId, unique number of the asset
     */
    event AssetSettled(address indexed owner, uint256 assetId);

    /**
     * @dev Emitted when an asset is settled
     * @param assetId, unique number of the asset
     * @param salePrice, unique number of the asset
     */
    event AssetRelisted(uint256 assetId, uint256 salePrice);

    /**
     * @dev Reverted on unsupported interface detection
     */
    error UnsupportedInterface();

    /**
     * @dev Creates an asset with its parameters
     * @param owner, initial owner of asset
     * @param mainId, unique identifier of asset
     * @param price, asset price to sell
     * @param dueDate, end date for calculating rewards
     * @param apr, annual percentage rate for calculating rewards
     * @dev Needs admin access to create an asset
     */
    function createAsset(
        address owner,
        uint256 mainId,
        uint256 price,
        uint256 apr,
        uint256 dueDate
    ) external;

    /**
     * @dev Creates batch asset with their parameters
     * @param owners, initial owners of assets
     * @param mainIds, unique identifiers of assets
     * @param prices, assets price to sell
     * @param dueDates, end dates for calculating rewards
     * @param aprs, annual percentage rates for calculating rewards
     * @dev Needs admin access to batch create asset
     */
    function batchCreateAsset(
        address[] calldata owners,
        uint256[] calldata mainIds,
        uint256[] calldata prices,
        uint256[] calldata aprs,
        uint256[] calldata dueDates
    ) external;

    /**
     * @dev Settles an asset after due date and claim remaining rewards for the owner
     * @dev call `settleasset` function from asset collection
     * @dev Burns the asset and transfers the price to current owner
     * @param assetId, unique number of the asset
     */
    function settleAsset(uint256 assetId) external;

    /**
     * @dev Transfer asset to buyer and price to treasuryWallet also deducts fee from buyer
     * @dev Owner should have approved marketplace to transfer its assets
     * @dev Buyer should have approved marketplace to transfer its ERC20 tokens to pay price and fees
     * @dev Automatically claims rewards for prevoius owner
     * @param assetId, unique number of the asset
     */
    function buy(uint256 assetId) external;

    /**
     * @dev Batch buy assets from owners
     * @dev Loop through arrays and calls the buy function
     * @param assetIds, unique identifiers of the assets
     */
    function batchBuy(uint256[] calldata assetIds) external;

    /**
     * @dev Relist an asset by current owner
     * @param assetId, unique identifier of the asset
     * @param salePrice, new price for asset sale
     */
    function relist(uint256 assetId, uint256 salePrice) external;

    /**
     * @dev claim available rewards for current owner
     * @dev updates lastClaimDate for the asset in the asset contract
     * @dev Caller should own the assetId
     * @param assetId, unique number of the asset
     */
    function claimReward(uint256 assetId) external;

    /**
     * @dev Set new initial fee
     * @dev Initial fee applies to the first buy
     * @dev Needs admin access to set
     * @param initialFee_, new initial fee percentage with 2 decimals
     */
    function setInitialFee(uint256 initialFee_) external;

    /**
     * @dev Set new buying fee
     * @dev Buying fee applies to the all buyings instead of first one
     * @dev Needs admin access to set
     * @param buyingFee_, new buying fee percentage with 2 decimals
     */
    function setBuyingFee(uint256 buyingFee_) external;

    /**
     * @dev Allows to set a new treasury wallet address where funds will be allocated.
     * @param newTreasuryWallet, Address of the new treasury wallet
     */
    function setTreasuryWallet(address newTreasuryWallet) external;

    /**
     * @dev Allows to set a new fee wallet address where buying fees will be allocated.
     * @param newFeeWallet, Address of the new fee wallet
     */
    function setFeeWallet(address newFeeWallet) external;

    /**
     * @dev Allows to set a new fee wallet address where buying fees will be allocated.
     * @param owner, Address of the owner of asset
     * @param offeror, Address of the offeror
     * @param offerPrice, offered price for buying asset
     * @param assetId, asset id to buy
     * @param deadline, The expiration date of this agreement
     * Requirements:
     *
     * - `offeror` must be the msg.sender.
     * - `owner` should own the asset id.
     * - `deadline` must be a timestamp in the future.
     * - `v`, `r` and `s` must be a valid `secp256k1` signature from `owner`
     * over the EIP712-formatted function arguments.
     * - the signature must use ``owner``'s current nonce
     */
    function counterOffer(
        address owner,
        address offeror,
        uint256 offerPrice,
        uint256 assetId,
        uint256 deadline,
        uint8 v,
        bytes32 r,
        bytes32 s
    ) external;

    /**
     * @dev Gets current asset collection address
     * @return address, Address of the invocie collection contract
     */
    function getAssetCollection() external view returns (address);

    /**
     * @dev Gets current stable token address
     * @return address, Address of the stable token contract
     */
    function getStableToken() external view returns (address);

    /**
     * @dev Gets current treasury wallet address
     * @return address, Address of the treasury wallet
     */
    function getTreasuryWallet() external view returns (address);

    /**
     * @dev Gets current fee wallet address
     * @return address Address of the fee wallet
     */
    function getFeeWallet() external view returns (address);

    /**
<<<<<<< HEAD
     * @dev Returns the current nonce for `owner`. This value must be
     * included whenever a signature is generated for {counterOffer}.
     *
     * Every successful call to {counterOffer} increases ``owner``'s nonce by one. This
     * prevents a signature from being used multiple times
     */
    function nonces(address owner) external view returns (uint256);

    /**
     * @dev Gets the domain separator used in the encoding of the signature for {counterOffer}, as defined by {EIP712}.
     * @return bytes32 of the domain separator
     */
    // solhint-disable-next-line func-name-mixedcase
    function DOMAIN_SEPARATOR() external view returns (bytes32);
=======
     * @dev Gets initial fee percentage that applies to first buyings
     * @return percentage of initial fee with 2 decimals
     */
    function getInitialFee() external view returns (uint256);

    /**
     * @dev Gets buying fee percentage that applies to all buyings except first one
     * @return percentage of buying fee with 2 decimals
     */
    function getBuyingFee() external view returns (uint256);
>>>>>>> 7fc6fd5b
}<|MERGE_RESOLUTION|>--- conflicted
+++ resolved
@@ -231,7 +231,6 @@
     function getFeeWallet() external view returns (address);
 
     /**
-<<<<<<< HEAD
      * @dev Returns the current nonce for `owner`. This value must be
      * included whenever a signature is generated for {counterOffer}.
      *
@@ -246,7 +245,8 @@
      */
     // solhint-disable-next-line func-name-mixedcase
     function DOMAIN_SEPARATOR() external view returns (bytes32);
-=======
+
+    /**
      * @dev Gets initial fee percentage that applies to first buyings
      * @return percentage of initial fee with 2 decimals
      */
@@ -257,5 +257,4 @@
      * @return percentage of buying fee with 2 decimals
      */
     function getBuyingFee() external view returns (uint256);
->>>>>>> 7fc6fd5b
 }
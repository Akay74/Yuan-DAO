// SPDX-License-Identifier: MIT
pragma solidity 0.8.17;

import "@openzeppelin/contracts/access/AccessControl.sol";
import "@openzeppelin/contracts/utils/introspection/ERC165.sol";
import "@openzeppelin/contracts/utils/Strings.sol";
import "dual-layer-token/contracts/DLT/DLT.sol";
import "contracts/Invoice/interface/IInvoice.sol";

<<<<<<< HEAD
/**
 * @title The Invoice contract based on EIP6960
 * @author Polytrade.Finance
 * @dev Manages creation of invoice and rewards distribution
 */
contract Invoice is IInvoice, DLT, AccessControl {
    // Create a new role identifier for the marketplace role
    bytes32 public constant MARKETPLACE_ROLE = keccak256("MARKETPLACE_ROLE");

=======
contract Invoice is ERC165, IInvoice, DLT, AccessControl {
>>>>>>> 3648cb62
    string private _invoiceBaseURI;
    uint256 private constant _YEAR = 365 days;

    /**
     * @dev Mapping will be indexing the InvoiceInfo for each Invoice category by its mainId
     */
    mapping(uint256 => InvoiceInfo) private _invoices;

    constructor(
        string memory name,
        string memory symbol,
        string memory baseURI_
    ) DLT(name, symbol) {
        _setBaseURI(baseURI_);
        _grantRole(DEFAULT_ADMIN_ROLE, msg.sender);
    }

    /**
     * @dev See {IInvoice-createInvoice}.
     */
    function createInvoice(
        address owner,
        uint256 mainId,
        uint256 price,
        uint256 apr,
        uint256 dueDate
    ) external onlyRole(DEFAULT_ADMIN_ROLE) {
        _createInvoice(owner, mainId, price, dueDate, apr);
    }

    /**
     * @dev See {IInvoice-batchCreateInvoice}.
     */
    function batchCreateInvoice(
        address[] calldata owners,
        uint256[] calldata mainIds,
        uint256[] calldata prices,
        uint256[] calldata aprs,
        uint256[] calldata dueDates
    ) external onlyRole(DEFAULT_ADMIN_ROLE) {
        require(
            owners.length == mainIds.length &&
                owners.length == prices.length &&
                owners.length == dueDates.length &&
                owners.length == aprs.length,
            "Invoice: No array parity"
        );

        for (uint256 i = 0; i < mainIds.length; ) {
            _createInvoice(
                owners[i],
                mainIds[i],
                prices[i],
                dueDates[i],
                aprs[i]
            );

            unchecked {
                ++i;
            }
        }
    }

    /**
     * @dev See {IInvoice-setBaseURI}.
     */
    function setBaseURI(
        string calldata newBaseURI
    ) external onlyRole(DEFAULT_ADMIN_ROLE) {
        _setBaseURI(newBaseURI);
    }

    /**
     * @dev See {IInvoice-getRemainingReward}.
     */
    function getRemainingReward(
        uint256 mainId
    ) external view returns (uint256 result) {
        InvoiceInfo memory invoice = _invoices[mainId];
        uint256 tenure;

        if (invoice.lastClaimDate != 0) {
            tenure = invoice.dueDate - invoice.lastClaimDate;
            result = _calculateFormula(
                invoice.price,
                tenure,
                invoice.rewardApr
            );
        } else if (invoice.price != 0) {
            tenure = invoice.dueDate - block.timestamp;
            result = _calculateFormula(
                invoice.price,
                tenure,
                invoice.rewardApr
            );
        }
    }

    /**
     * @dev See {IInvoice-getAvailableRewards}.
     */
    function getAvailableRewards(
        uint256 mainId
    ) external view returns (uint256 result) {
        result = _getAvailableRewards(mainId);
    }

    /**
     * @dev See {IInvoice-claimReward}.
     */
    function claimReward(
        address owner,
        uint256 mainId
    ) external view onlyRole(MARKETPLACE_ROLE) returns (uint256 rewards) {
        require(mainBalanceOf(owner, mainId) == 1, "Owner address is Invalid");

        rewards = _getAvailableRewards(mainId);
        _invoices[mainId].lastClaimDate = block.timestamp;
    }

    /**
     * @dev See {IInvoice-getInvoiceInfo}.
     */
    function getInvoiceInfo(
        uint256 mainId
    ) external view returns (InvoiceInfo memory) {
        return _invoices[mainId];
    }

    /**
     * @dev See {IInvoice-tokenURI}.
     */
    function tokenURI(uint256 mainId) external view returns (string memory) {
        string memory stringInvoiceNumber = Strings.toString(mainId);
        return string.concat(_invoiceBaseURI, stringInvoiceNumber);
    }

    /**
     * @dev See {IERC165-supportsInterface}.
     */
    function supportsInterface(
        bytes4 interfaceId
    ) public view virtual override(ERC165, AccessControl) returns (bool) {
        return
            interfaceId == type(IInvoice).interfaceId ||
            super.supportsInterface(interfaceId);
    }

    /**
     * @dev Changes the invoice base URI
     * @param newBaseURI, String of the asset base URI
     */
    function _setBaseURI(string memory newBaseURI) private {
        string memory oldBaseURI = _invoiceBaseURI;
        _invoiceBaseURI = newBaseURI;
        emit InvoiceBaseURISet(oldBaseURI, newBaseURI);
    }

    /**
     * @dev Creates a new invoice with given mainId and transfer it to owner
     * @param owner, Address of the initial invoice owner
     * @param mainId, unique identifier of invoice
     * @param price, Invoice price to buy
     * @param dueDate, is the end date for caluclating rewards
     * @param apr, is the annual percentage rate for calculating rewards
     */
    function _createInvoice(
        address owner,
        uint256 mainId,
        uint256 price,
        uint256 dueDate,
        uint256 apr
    ) private {
        require(mainTotalSupply(mainId) == 0, "Invoice: Already minted");
        _invoices[mainId] = InvoiceInfo(price, apr, dueDate, 0);
        _mint(owner, mainId, 1, 1);

        emit InvoiceCreated(msg.sender, owner, mainId);
    }

    /**
     *
     */
    function _getAvailableRewards(
        uint256 mainId
    ) private view returns (uint256 result) {
        InvoiceInfo memory invoice = _invoices[mainId];

        if (invoice.lastClaimDate != 0) {
            uint256 tenure = block.timestamp - invoice.lastClaimDate;
            result = _calculateFormula(
                invoice.price,
                tenure,
                invoice.rewardApr
            );
        }
    }

    /**
     * @dev Calculates the rewards for a given asset
     * @param price is the price of invoice
     * @param tenure is the duration from last updated rewards
     * @param apr is the annual percentage rate of rewards for assets
     */
    function _calculateFormula(
        uint256 price,
        uint256 tenure,
        uint256 apr
    ) private pure returns (uint256) {
        return ((price * tenure * apr) / 1e4) / _YEAR;
    }
}<|MERGE_RESOLUTION|>--- conflicted
+++ resolved
@@ -7,19 +7,15 @@
 import "dual-layer-token/contracts/DLT/DLT.sol";
 import "contracts/Invoice/interface/IInvoice.sol";
 
-<<<<<<< HEAD
 /**
  * @title The Invoice contract based on EIP6960
  * @author Polytrade.Finance
  * @dev Manages creation of invoice and rewards distribution
  */
-contract Invoice is IInvoice, DLT, AccessControl {
+contract Invoice is ERC165, IInvoice, DLT, AccessControl {
     // Create a new role identifier for the marketplace role
     bytes32 public constant MARKETPLACE_ROLE = keccak256("MARKETPLACE_ROLE");
 
-=======
-contract Invoice is ERC165, IInvoice, DLT, AccessControl {
->>>>>>> 3648cb62
     string private _invoiceBaseURI;
     uint256 private constant _YEAR = 365 days;
 

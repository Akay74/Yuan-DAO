// SPDX-License-Identifier: MIT
pragma solidity 0.8.17;

import "@openzeppelin/contracts/access/AccessControl.sol";
import "@openzeppelin/contracts/utils/introspection/ERC165.sol";
import "@openzeppelin/contracts/utils/Strings.sol";
import "dual-layer-token/contracts/DLT/DLT.sol";
import "contracts/Invoice/interface/IInvoice.sol";

<<<<<<< HEAD
/**
 * @title The Invoice contract based on EIP6960
 * @author Polytrade.Finance
 * @dev Manages creation of invoice and rewards distribution
 */
contract Invoice is IInvoice, DLT, AccessControl {
    string private _invoiceBaseURI;
    uint256 private constant _YEAR = 365 days;
=======
contract Invoice is ERC165, IInvoice, DLT, AccessControl {
    // Create a new role identifier for the minter role
    bytes32 public constant MINTER_ROLE = keccak256("MINTER_ROLE");

    IFormulas private _formulas;
    string private _invoiceBaseURI = "https://ipfs.io/ipfs";

    /**
     * @dev Mapping will be indexing the InitialMainMetadata for each Invoice category by its mainId
     */
    mapping(uint => InitialMainMetadata) private _mainMetadata;
>>>>>>> 2e94826c

    /**
     * @dev Mapping will be indexing the InvoiceInfo for each Invoice category by its mainId
     */
    mapping(uint256 => InvoiceInfo) private _invoices;

    constructor(
        string memory name,
        string memory symbol,
        string memory baseURI_
    ) DLT(name, symbol) {
        _setBaseURI(baseURI_);
        _grantRole(DEFAULT_ADMIN_ROLE, msg.sender);
    }

    /**
     * @dev See {IInvoice-createInvoice}.
     */
    function createInvoice(
        address owner,
        uint256 mainId,
        uint256 price,
        uint256 apr,
        uint256 dueDate
    ) external onlyRole(DEFAULT_ADMIN_ROLE) {
        _createInvoice(owner, mainId, price, dueDate, apr);
    }

    /**
     * @dev See {IInvoice-batchCreateInvoice}.
     */
    function batchCreateInvoice(
        address[] calldata owners,
        uint256[] calldata mainIds,
        uint256[] calldata prices,
        uint256[] calldata aprs,
        uint256[] calldata dueDates
    ) external onlyRole(DEFAULT_ADMIN_ROLE) {
        require(
            owners.length == mainIds.length &&
                owners.length == prices.length &&
                owners.length == dueDates.length &&
                owners.length == aprs.length,
            "Invoice: No array parity"
        );

        for (uint256 i = 0; i < mainIds.length; ) {
            _createInvoice(
                owners[i],
                mainIds[i],
                prices[i],
                dueDates[i],
                aprs[i]
            );

            unchecked {
                ++i;
            }
        }
    }

    /**
     * @dev See {IInvoice-setBaseURI}.
     */
    function setBaseURI(
        string calldata newBaseURI
    ) external onlyRole(DEFAULT_ADMIN_ROLE) {
        _setBaseURI(newBaseURI);
    }

    /**
     * @dev See {IInvoice-getRemainingReward}.
     */
    function getRemainingReward(
        uint256 mainId
    ) external view returns (uint256 result) {
        InvoiceInfo memory invoice = _invoices[mainId];
        uint256 tenure;

        if (invoice.lastClaimDate != 0) {
            tenure = invoice.dueDate - invoice.lastClaimDate;
            result = _calculateFormula(
                invoice.price,
                tenure,
                invoice.rewardApr
            );
        } else if (invoice.price != 0) {
            tenure = invoice.dueDate - block.timestamp;
            result = _calculateFormula(
                invoice.price,
                tenure,
                invoice.rewardApr
            );
        }
    }

    /**
     * @dev See {IInvoice-getInvoiceInfo}.
     */
    function getInvoiceInfo(
        uint256 mainId
    ) external view returns (InvoiceInfo memory) {
        return _invoices[mainId];
    }

    /**
     * @dev See {IInvoice-tokenURI}.
     */
    function tokenURI(uint256 mainId) external view returns (string memory) {
        string memory stringInvoiceNumber = Strings.toString(mainId);
        return string.concat(_invoiceBaseURI, stringInvoiceNumber);
    }

    /**
<<<<<<< HEAD
     * @dev Changes the invoice base URI
     * @param newBaseURI, String of the new invoice base URI
=======
     * @dev See {IERC165-supportsInterface}.
     */
    function supportsInterface(
        bytes4 interfaceId
    ) public view virtual override(ERC165, AccessControl) returns (bool) {
        return
            interfaceId == type(IInvoice).interfaceId ||
            super.supportsInterface(interfaceId);
    }

    /**
     * @dev Implementation of a setter for the asset base URI
     * @param newBaseURI, String of the asset base URI
>>>>>>> 2e94826c
     */
    function _setBaseURI(string memory newBaseURI) private {
        string memory oldBaseURI = _invoiceBaseURI;
        _invoiceBaseURI = newBaseURI;
        emit InvoiceBaseURISet(oldBaseURI, newBaseURI);
    }

    /**
     * @dev Creates a new invoice with given mainId and transfer it to owner
     * @param owner, Address of the initial invoice owner
     * @param mainId, unique identifier of invoice
     * @param price, Invoice price to buy
     * @param dueDate, is the end date for caluclating rewards
     * @param apr, is the annual percentage rate for calculating rewards
     */
    function _createInvoice(
        address owner,
        uint256 mainId,
        uint256 price,
        uint256 dueDate,
        uint256 apr
    ) private {
        require(mainTotalSupply(mainId) == 0, "Invoice: Already minted");
        _invoices[mainId] = InvoiceInfo(price, apr, dueDate, 0);
        _mint(owner, mainId, 1, 1);

        emit InvoiceCreated(msg.sender, owner, mainId);
    }

    /**
     * @dev Calculates the rewards for a given asset
     * @param price is the price of invoice
     * @param tenure is the duration from last updated rewards
     * @param apr is the annual percentage rate of rewards for assets
     */
    function _calculateFormula(
        uint256 price,
        uint256 tenure,
        uint256 apr
    ) private pure returns (uint256) {
        return ((price * tenure * apr) / 1e4) / _YEAR;
    }
}<|MERGE_RESOLUTION|>--- conflicted
+++ resolved
@@ -7,28 +7,9 @@
 import "dual-layer-token/contracts/DLT/DLT.sol";
 import "contracts/Invoice/interface/IInvoice.sol";
 
-<<<<<<< HEAD
-/**
- * @title The Invoice contract based on EIP6960
- * @author Polytrade.Finance
- * @dev Manages creation of invoice and rewards distribution
- */
-contract Invoice is IInvoice, DLT, AccessControl {
+contract Invoice is ERC165, IInvoice, DLT, AccessControl {
+
     string private _invoiceBaseURI;
-    uint256 private constant _YEAR = 365 days;
-=======
-contract Invoice is ERC165, IInvoice, DLT, AccessControl {
-    // Create a new role identifier for the minter role
-    bytes32 public constant MINTER_ROLE = keccak256("MINTER_ROLE");
-
-    IFormulas private _formulas;
-    string private _invoiceBaseURI = "https://ipfs.io/ipfs";
-
-    /**
-     * @dev Mapping will be indexing the InitialMainMetadata for each Invoice category by its mainId
-     */
-    mapping(uint => InitialMainMetadata) private _mainMetadata;
->>>>>>> 2e94826c
 
     /**
      * @dev Mapping will be indexing the InvoiceInfo for each Invoice category by its mainId
@@ -143,10 +124,6 @@
     }
 
     /**
-<<<<<<< HEAD
-     * @dev Changes the invoice base URI
-     * @param newBaseURI, String of the new invoice base URI
-=======
      * @dev See {IERC165-supportsInterface}.
      */
     function supportsInterface(
@@ -158,9 +135,8 @@
     }
 
     /**
-     * @dev Implementation of a setter for the asset base URI
+     * @dev Changes the invoice base URI
      * @param newBaseURI, String of the asset base URI
->>>>>>> 2e94826c
      */
     function _setBaseURI(string memory newBaseURI) private {
         string memory oldBaseURI = _invoiceBaseURI;

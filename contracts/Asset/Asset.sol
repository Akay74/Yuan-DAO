// SPDX-License-Identifier: MIT
pragma solidity 0.8.17;

import "@openzeppelin/contracts/utils/introspection/ERC165Checker.sol";
import "@openzeppelin/contracts/utils/introspection/ERC165.sol";
import "@openzeppelin/contracts/access/AccessControl.sol";
import "contracts/Marketplace/interface/IMarketplace.sol";
import "@openzeppelin/contracts/utils/Context.sol";
import "@openzeppelin/contracts/utils/Strings.sol";
import "dual-layer-token/contracts/DLT/DLT.sol";
import "contracts/Asset/interface/IAsset.sol";

/**
 * @title The asset contract based on EIP6960
 * @author Polytrade.Finance
 * @dev Manages creation of asset and rewards distribution
 */
contract Asset is Context, ERC165, IAsset, DLT, AccessControl {
    using ERC165Checker for address;

    // Create a new role identifier for the marketplace role
    bytes32 public constant MARKETPLACE_ROLE =
        0x0ea61da3a8a09ad801432653699f8c1860b1ae9d2ea4a141fadfd63227717bc8;

    string private _assetBaseURI;
    uint256 private constant _YEAR = 365 days;

    bytes4 private constant _MARKETPLACE_INTERFACE_ID =
        type(IMarketplace).interfaceId;

    /**
     * @dev Mapping will be indexing the AssetInfo for each asset category by its mainId
     */
    mapping(uint256 => AssetInfo) private _assets;

    modifier isValidInterface() {
        if (!_msgSender().supportsInterface(_MARKETPLACE_INTERFACE_ID))
            revert UnsupportedInterface();
        _;
    }

    constructor(
        string memory name,
        string memory symbol,
        string memory baseURI_
    ) DLT(name, symbol) {
        _setBaseURI(baseURI_);
        _grantRole(DEFAULT_ADMIN_ROLE, _msgSender());
    }

    /**
     * @dev See {IAsset-createAsset}.
     */
    function createAsset(
        address owner,
        uint256 mainId,
        uint256 price,
        uint256 apr,
        uint256 dueDate
    ) external onlyRole(MARKETPLACE_ROLE) isValidInterface {
        require(owner != address(0), "Invalid owner address");
        require(mainTotalSupply(mainId) == 0, "Asset: Already minted");
        _assets[mainId] = AssetInfo(owner, price, price, apr, dueDate, 0);
        _mint(owner, mainId, 1, 1);
        _approve(_assets[mainId].owner, _msgSender(), mainId, 1, 1);

        emit AssetCreated(_msgSender(), owner, mainId);
    }

    /**
     * @dev See {IAsset-settleAsset}.
     */
    function settleAsset(
        uint256 mainId
    )
        external
        onlyRole(MARKETPLACE_ROLE)
        isValidInterface
        returns (uint256 price)
    {
        AssetInfo memory asset = _assets[mainId];

        require(block.timestamp > asset.dueDate, "Due date not passed");

        price = asset.price;
        _burn(asset.owner, mainId, 1, 1);
        delete _assets[mainId];
    }

    /**
     * @dev See {IAsset-setBaseURI}.
     */
    function setBaseURI(
        string calldata newBaseURI
    ) external onlyRole(DEFAULT_ADMIN_ROLE) {
        _setBaseURI(newBaseURI);
    }

    /**
     * @dev See {IAsset-updateClaim}.
     */
    function updateClaim(
        uint256 mainId
    )
        external
        onlyRole(MARKETPLACE_ROLE)
        isValidInterface
        returns (uint256 reward)
    {
        AssetInfo storage asset = _assets[mainId];

        reward = _getAvailableReward(mainId);

        asset.lastClaimDate = (
            block.timestamp > asset.dueDate ? asset.dueDate : block.timestamp
        );
    }

    /**
     * @dev See {IAsset-relist}.
     */
    function relist(
        uint256 mainId,
        uint256 salePrice
    ) external onlyRole(MARKETPLACE_ROLE) {
        _assets[mainId].salePrice = salePrice;
        _approve(_assets[mainId].owner, _msgSender(), mainId, 1, 1);
    }

    /**
     * @dev See {IAsset-getRemainingReward}.
     */
    function getRemainingReward(
        uint256 mainId
    ) external view returns (uint256 reward) {
        AssetInfo memory asset = _assets[mainId];
        uint256 tenure;

        if (asset.lastClaimDate != 0) {
            tenure = asset.dueDate - asset.lastClaimDate;
        } else if (asset.price != 0) {
            tenure =
                asset.dueDate -
                (
                    block.timestamp > asset.dueDate
                        ? asset.dueDate
                        : block.timestamp
                );
        }
        reward = _calculateFormula(asset.price, tenure, asset.rewardApr);
    }

    /**
     * @dev See {IAsset-getAvailableReward}.
     */
    function getAvailableReward(
        uint256 mainId
    ) external view returns (uint256) {
        return _getAvailableReward(mainId);
    }

    /**
     * @dev See {IAsset-getAssetInfo}.
     */
    function getAssetInfo(
        uint256 mainId
    ) external view returns (AssetInfo memory) {
        return _assets[mainId];
    }

    /**
     * @dev See {IAsset-tokenURI}.
     */
    function tokenURI(uint256 mainId) external view returns (string memory) {
        string memory stringAssetNumber = Strings.toString(mainId);
        return string.concat(_assetBaseURI, stringAssetNumber);
    }

    /**
     * @dev See {IERC165-supportsInterface}.
     */
    function supportsInterface(
        bytes4 interfaceId
    ) public view virtual override(ERC165, AccessControl) returns (bool) {
        return
            interfaceId == type(IAsset).interfaceId ||
            super.supportsInterface(interfaceId);
    }

    /**
     * @dev Override transfer function to change the owner
     * @param sender, Address of sender
     * @param recipient, Address of recipient
     * @param mainId, main Id of asset
     * @param subId, sub Id of asset
     * @param amount, amount of sub id to transfer
     */
    function _transfer(
        address sender,
        address recipient,
        uint256 mainId,
        uint256 subId,
        uint256 amount
    ) internal override(DLT) {
        super._transfer(sender, recipient, mainId, subId, amount);
        AssetInfo storage asset = _assets[mainId];

        asset.salePrice = 0;
        asset.owner = recipient;
    }

    /**
     * @dev Changes the asset base URI
     * @param newBaseURI, String of the asset base URI
     */
    function _setBaseURI(string memory newBaseURI) private {
        string memory oldBaseURI = _assetBaseURI;
        _assetBaseURI = newBaseURI;
        emit AssetBaseURISet(oldBaseURI, newBaseURI);
    }

    /**
<<<<<<< HEAD
     * @dev Creates a new asset with given mainId and transfer it to owner
     * @param owner, Address of the initial asset owner
     * @param mainId, unique identifier of asset
     * @param price, asset price to buy
     * @param dueDate, is the end date for caluclating rewards
     * @param apr, is the annual percentage rate for calculating rewards
     */
    function _createAsset(
        address owner,
        uint256 mainId,
        uint256 price,
        uint256 dueDate,
        uint256 apr
    ) private {
        require(owner != address(0), "Invalid owner address");
        require(mainTotalSupply(mainId) == 0, "Already minted");
        _assets[mainId] = AssetInfo(owner, price, price, apr, dueDate, 0);
        _mint(owner, mainId, 1, 1);

        emit AssetCreated(_msgSender(), owner, mainId);
    }

    /**
=======
>>>>>>> 7fc6fd5b
     * @dev Calculates accumulated rewards based on rewardApr if the asset has an owner
     * @param mainId, unique identifier of asset
     * @return reward , accumulated rewards for the current owner
     */
    function _getAvailableReward(
        uint256 mainId
    ) private view returns (uint256 reward) {
        AssetInfo memory asset = _assets[mainId];

        if (asset.lastClaimDate != 0) {
            uint256 tenure = (
                block.timestamp > asset.dueDate
                    ? asset.dueDate
                    : block.timestamp
            ) - asset.lastClaimDate;

            reward = _calculateFormula(asset.price, tenure, asset.rewardApr);
        }
    }

    /**
     * @dev Calculates the rewards for a given asset
     * @param price is the price of asset
     * @param tenure is the duration from last updated rewards
     * @param apr is the annual percentage rate of rewards for assets
     */
    function _calculateFormula(
        uint256 price,
        uint256 tenure,
        uint256 apr
    ) private pure returns (uint256) {
        return ((price * tenure * apr) / 1e4) / _YEAR;
    }
}<|MERGE_RESOLUTION|>--- conflicted
+++ resolved
@@ -220,32 +220,6 @@
     }
 
     /**
-<<<<<<< HEAD
-     * @dev Creates a new asset with given mainId and transfer it to owner
-     * @param owner, Address of the initial asset owner
-     * @param mainId, unique identifier of asset
-     * @param price, asset price to buy
-     * @param dueDate, is the end date for caluclating rewards
-     * @param apr, is the annual percentage rate for calculating rewards
-     */
-    function _createAsset(
-        address owner,
-        uint256 mainId,
-        uint256 price,
-        uint256 dueDate,
-        uint256 apr
-    ) private {
-        require(owner != address(0), "Invalid owner address");
-        require(mainTotalSupply(mainId) == 0, "Already minted");
-        _assets[mainId] = AssetInfo(owner, price, price, apr, dueDate, 0);
-        _mint(owner, mainId, 1, 1);
-
-        emit AssetCreated(_msgSender(), owner, mainId);
-    }
-
-    /**
-=======
->>>>>>> 7fc6fd5b
      * @dev Calculates accumulated rewards based on rewardApr if the asset has an owner
      * @param mainId, unique identifier of asset
      * @return reward , accumulated rewards for the current owner
